﻿<?xml version="1.0" encoding="utf-8"?>
<Project ToolsVersion="4.0" DefaultTargets="Build" xmlns="http://schemas.microsoft.com/developer/msbuild/2003">
  <Import Project="$(MSBuildExtensionsPath)\$(MSBuildToolsVersion)\Microsoft.Common.props" Condition="Exists('$(MSBuildExtensionsPath)\$(MSBuildToolsVersion)\Microsoft.Common.props')" />
  <PropertyGroup>
    <Configuration Condition=" '$(Configuration)' == '' ">Debug</Configuration>
    <Platform Condition=" '$(Platform)' == '' ">AnyCPU</Platform>
    <ProductVersion>8.0.30703</ProductVersion>
    <SchemaVersion>2.0</SchemaVersion>
    <ProjectGuid>{80fd4284-c7bd-4170-8cc3-41e8548402e4}</ProjectGuid>
    <OutputType>Library</OutputType>
    <RootNamespace>RProvider</RootNamespace>
    <AssemblyName>RProvider.Runtime</AssemblyName>
    <TargetFrameworkVersion>v4.5</TargetFrameworkVersion>
    <Name>RProvider.Runtime</Name>
    <RunPostBuildEvent>Always</RunPostBuildEvent>
    <SolutionDir Condition="$(SolutionDir) == '' Or $(SolutionDir) == '*Undefined*'">..\..\</SolutionDir>
    <RestorePackages>true</RestorePackages>
  </PropertyGroup>
  <PropertyGroup Condition=" '$(Configuration)|$(Platform)' == 'Debug|AnyCPU' ">
    <DebugSymbols>true</DebugSymbols>
    <DebugType>full</DebugType>
    <Optimize>false</Optimize>
    <Tailcalls>false</Tailcalls>
    <OutputPath>../../bin</OutputPath>
    <DefineConstants>TRACE;DEBUG</DefineConstants>
    <WarningLevel>3</WarningLevel>
    <OtherFlags>
    </OtherFlags>
  </PropertyGroup>
  <PropertyGroup Condition=" '$(Configuration)|$(Platform)' == 'Release|AnyCPU' ">
    <DebugType>pdbonly</DebugType>
    <Optimize>true</Optimize>
    <Tailcalls>true</Tailcalls>
    <OutputPath>../../bin</OutputPath>
    <DefineConstants>TRACE</DefineConstants>
    <WarningLevel>3</WarningLevel>
  </PropertyGroup>
  <PropertyGroup>
    <MinimumVisualStudioVersion Condition="'$(MinimumVisualStudioVersion)' == ''">11</MinimumVisualStudioVersion>
  </PropertyGroup>
  <PropertyGroup>
    <FSharpTargetsPath>$(MSBuildExtensionsPath32)\Microsoft\VisualStudio\v$(VisualStudioVersion)\FSharp\Microsoft.FSharp.Targets</FSharpTargetsPath>
  </PropertyGroup>
  <PropertyGroup Condition="'$(VisualStudioVersion)' == '11.0' Or $(OS) != 'Windows_NT'">
    <FSharpTargetsPath>$(MSBuildExtensionsPath32)\..\Microsoft SDKs\F#\3.0\Framework\v4.0\Microsoft.FSharp.Targets</FSharpTargetsPath>
  </PropertyGroup>
  <Import Project="$(FSharpTargetsPath)" Condition="Exists('$(FSharpTargetsPath)')" />
  <PropertyGroup>
    <PostBuildEvent>
    </PostBuildEvent>
  </PropertyGroup>
  <Import Project="$(SolutionDir)\.nuget\NuGet.targets" Condition="Exists('$(SolutionDir)\.nuget\NuGet.targets')" />
  <ItemGroup>
    <Compile Include="$(SolutionDir)src\Common\AssemblyInfo.fs">
      <Link>AssemblyInfo.fs</Link>
    </Compile>
    <Compile Include="CharacterDeviceInterceptor.fs" />
    <Compile Include="Configuration.fs" />
    <Compile Include="Logging.fs" />
    <Compile Include="RInit.fs" />
    <Compile Include="RInterop.fs" />
    <Compile Include="Converters.fs" />
    <None Include="packages.config" />
  </ItemGroup>
  <ItemGroup>
    <Reference Include="FSharp.Core" />
    <Reference Include="mscorlib" />
    <Reference Include="RDotNet">
      <HintPath>..\..\packages\R.NET.1.5.12\lib\net40\RDotNet.dll</HintPath>
<<<<<<< HEAD
      <Private>True</Private>
    </Reference>
    <Reference Include="RDotNet.FSharp">
      <HintPath>..\..\packages\RDotNet.FSharp.0.1.5\lib\net40\RDotNet.FSharp.dll</HintPath>
      <Private>True</Private>
    </Reference>
    <Reference Include="RDotNet.NativeLibrary">
      <HintPath>..\..\packages\R.NET.1.5.12\lib\net40\RDotNet.NativeLibrary.dll</HintPath>
      <Private>True</Private>
=======
    </Reference>
    <Reference Include="RDotNet.FSharp">
      <HintPath>..\..\packages\RDotNet.FSharp.0.1.5\lib\net40\RDotNet.FSharp.dll</HintPath>
    </Reference>
    <Reference Include="RDotNet.NativeLibrary">
      <HintPath>..\..\packages\R.NET.1.5.12\lib\net40\RDotNet.NativeLibrary.dll</HintPath>
>>>>>>> b1b59f8c
    </Reference>
    <Reference Include="System" />
    <Reference Include="System.ComponentModel.Composition" />
    <Reference Include="System.Configuration" />
    <Reference Include="System.Core" />
    <Reference Include="System.Numerics" />
  </ItemGroup>
  <!-- To modify your build process, add your task inside one of the targets below and uncomment it. 
	     Other similar extension points exist, see Microsoft.Common.targets.
	<Target Name="BeforeBuild">
	</Target>
	<Target Name="AfterBuild">
	</Target>
	-->
</Project><|MERGE_RESOLUTION|>--- conflicted
+++ resolved
@@ -67,7 +67,6 @@
     <Reference Include="mscorlib" />
     <Reference Include="RDotNet">
       <HintPath>..\..\packages\R.NET.1.5.12\lib\net40\RDotNet.dll</HintPath>
-<<<<<<< HEAD
       <Private>True</Private>
     </Reference>
     <Reference Include="RDotNet.FSharp">
@@ -77,14 +76,12 @@
     <Reference Include="RDotNet.NativeLibrary">
       <HintPath>..\..\packages\R.NET.1.5.12\lib\net40\RDotNet.NativeLibrary.dll</HintPath>
       <Private>True</Private>
-=======
     </Reference>
     <Reference Include="RDotNet.FSharp">
       <HintPath>..\..\packages\RDotNet.FSharp.0.1.5\lib\net40\RDotNet.FSharp.dll</HintPath>
     </Reference>
     <Reference Include="RDotNet.NativeLibrary">
       <HintPath>..\..\packages\R.NET.1.5.12\lib\net40\RDotNet.NativeLibrary.dll</HintPath>
->>>>>>> b1b59f8c
     </Reference>
     <Reference Include="System" />
     <Reference Include="System.ComponentModel.Composition" />
