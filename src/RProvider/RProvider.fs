--- conflicted
+++ resolved
@@ -14,54 +14,18 @@
 open Microsoft.Win32
 open System.IO
 
-<<<<<<< HEAD
-=======
-type private RLocation =
-| RLocation of string
-| RNotFound of string
-
-module private ProviderUtils =
-
-    // Have to be careful that this code is in its own module
-    // If it is in some other module, which might be initialized before the PATH is set, we will get initialization exceptions
-    let rLocation =
-
-        let locateRfromRegistry () =
-
-            let getRLocationFromRCoreKey (rCore:RegistryKey) =
-                let key = rCore.OpenSubKey "R"
-                if key = null then
-                    RNotFound "SOFTWARE\R-core exists but subkey R does not exist"
-                else
-                    key.GetValue "InstallPath" |> unbox |> RLocation
-
-            match Registry.LocalMachine.OpenSubKey @"SOFTWARE\R-core", Registry.CurrentUser.OpenSubKey @"SOFTWARE\R-core" with
-            | null, null -> RNotFound "Reg key Software\R-core does not exist; R is likely not installed on this computer"
-            | null, x -> getRLocationFromRCoreKey x
-            | x, _ -> getRLocationFromRCoreKey x
-
-        match Environment.GetEnvironmentVariable "R_HOME" with
-        | null -> locateRfromRegistry()
-        | rPath -> RLocation rPath 
-
->>>>>>> c37d6654
 [<TypeProvider>]
 type public RProvider(cfg:TypeProviderConfig) as this =
     inherit TypeProviderForNamespaces()
 
-<<<<<<< HEAD
     // Set the R 'R_CStackLimit' variable to -1 when initializing the R engine
     // (the engine is initialized lazily, so the initialization always happens
     // after the static constructor is called - by doing this in the static constructor
     // we make sure that this is *not* set in the normal execution)
     static do RInit.DisableStackChecking <- true
 
-    let generateTypes () =
-        // Get the assembly and namespace used to house the provided types
-        Logging.logf "generateTypes: starting"
-        let asm = System.Reflection.Assembly.GetExecutingAssembly()
-        let ns = "RProvider"
-
+    /// Assuming initialization worked correctly, generate the types using R engine
+    let generateTypes ns asm =
         // Expose all available packages as namespaces
         Logging.logf "generateTypes: getting packages"
         for package in getPackages() do
@@ -140,37 +104,18 @@
                                 GetterCode = fun _ -> <@@ RInterop.call package name serializedRVal [| |] [| |] @@>) :> MemberInfo  ] )
                       
             this.AddNamespace(pns, [ pty ])
-        Logging.logf "generateTypes: finished"
+    
+    /// Check if R is installed - if no, generate type with properties displaying
+    /// the error message, otherwise go ahead and use 'generateTypes'!
+    let initAndGenerate () =
 
+        // Get the assembly and namespace used to house the provided types
+        Logging.logf "initAndGenerate: starting"
+        let asm = System.Reflection.Assembly.GetExecutingAssembly()
+        let ns = "RProvider"
 
-    // Generate all the types and log potential errors
-    do  try generateTypes() 
-        with e ->
-          Logging.logf "RProvider constructor failed: %O" e
-          reraise()
-
-=======
-    // R potentially may be not installed - handle this in static constructor for improved diag (G.B.)
-    static let initializationError = lazy (
-        match ProviderUtils.rLocation with
-        | RNotFound errorMessage -> Some errorMessage
-        | RLocation rLocation ->
-            let binPath = Path.Combine(rLocation, "bin", if Environment.Is64BitProcess then "x64" else "i386")
-            if not (Path.Combine(binPath, "R.dll") |> File.Exists) then
-                Some <| sprintf "No R engine at %s" binPath
-            else
-                // Set the path
-                Environment.SetEnvironmentVariable("PATH", Environment.GetEnvironmentVariable("PATH") + ";" + binPath)
-                None)
-
-    // Get the assembly and namespace used to house the provided types
-    let asm = System.Reflection.Assembly.GetExecutingAssembly()
-    let ns = "RProvider"
-
-    // Expose all available packages as namespaces
-    do
-        match initializationError.Value with
-        | Some error ->
+        match RInit.initResult.Value with
+        | RInit.RInitError error ->
             // add an error static property (shown when typing `R.`)
             let pty = ProvidedTypeDefinition(asm, ns, "R", Some(typeof<obj>))
             let prop = ProvidedProperty("<Error>", typeof<string>, IsStatic = true, GetterCode = fun _ -> <@@ error @@>)
@@ -179,81 +124,16 @@
             this.AddNamespace(ns, [ pty ])
             // add an error namespace (shown when typing `open RProvider.`)
             this.AddNamespace(ns + ".Error: " + error, [ pty ])
-        | None ->
-            for package in getPackages() do
-                let pns = ns + "." + package
-                let pty = ProvidedTypeDefinition(asm, pns, "R", Some(typeof<obj>))    
-            
-                pty.AddXmlDocDelayed <| fun () -> getPackageDescription package
-                pty.AddMembersDelayed( fun () -> 
-                  [ loadPackage package
-                    let bindings = getBindings package
-            
-                    // We get the function descriptions for R the first time they are needed
-                    let titles = lazy getFunctionDescriptions package
-            
-                    for name, rval in Map.toSeq bindings do
-                        let memberName = makeSafeName name
-                        match rval with
-                        | RValue.Function(paramList, hasVarArgs) ->
-                            let paramList = [ for p in paramList -> 
-                                                    ProvidedParameter(makeSafeName p,  typeof<obj>, optionalValue=null)
-            
-                                              if hasVarArgs then
-                                                yield ProvidedParameter("paramArray", typeof<obj[]>, optionalValue=null, isParamArray=true)
-                                            ]
-                            
-                            let paramCount = paramList.Length
-                            
-                            let pm = ProvidedMethod(
-                                         methodName = memberName,
-                                         parameters = paramList,
-                                         returnType = typeof<SymbolicExpression>,
-                                         IsStaticMethod = true,
-                                         InvokeCode = fun args -> if args.Length <> paramCount then
-                                                                    failwithf "Expected %d arguments and received %d" paramCount args.Length
-                                                     
-                                                                  if hasVarArgs then
-                                                                    let namedArgs = 
-                                                                        Array.sub (Array.ofList args) 0 (paramCount-1)
-                                                                        |> List.ofArray
-                                                                    let namedArgs = Quotations.Expr.NewArray(typeof<obj>, namedArgs)
-                                                                    let varArgs = args.[paramCount-1]
-                                                                    <@@ RInterop.call package name %%namedArgs %%varArgs @@>                                                 
-                                                                  else
-                                                                    let namedArgs = Quotations.Expr.NewArray(typeof<obj>, args)                                            
-                                                                    <@@ RInterop.call package name %%namedArgs [||] @@> )
-            
-                            pm.AddXmlDocDelayed (fun () -> match titles.Value.TryFind name with 
-                                                           | Some docs -> docs 
-                                                           | None -> "No documentation available")                                    
-                            
-                            yield pm :> MemberInfo
-            
-                            // Yield an additional overload that takes a Dictionary<string, object>
-                            // This variant is more flexible for constructing lists, data frames etc.
-                            let pdm = ProvidedMethod(
-                                         methodName = memberName,
-                                         parameters = [ ProvidedParameter("paramsByName",  typeof<IDictionary<string,obj>>) ],
-                                         returnType = typeof<SymbolicExpression>,
-                                         IsStaticMethod = true,
-                                         InvokeCode = fun args -> if args.Length <> 1 then
-                                                                    failwithf "Expected 1 argument and received %d" args.Length
-                                                                  let argsByName = args.[0]
-                                                                  <@@   let vals = %%argsByName: IDictionary<string,obj>
-                                                                        let valSeq = vals :> seq<KeyValuePair<string, obj>>
-                                                                        RInterop.callFunc package name valSeq null @@> )
-                            yield pdm :> MemberInfo                                    
-                        | RValue.Value ->
-                            yield ProvidedProperty(
-                                    propertyName = memberName,
-                                    propertyType = typeof<SymbolicExpression>,
-                                    IsStatic = true,
-                                    GetterCode = fun _ -> <@@ RInterop.call package name [| |] [| |] @@>) :> MemberInfo  ] )
-                          
-                this.AddNamespace(pns, [ pty ])
-            
->>>>>>> c37d6654
+        | _ -> 
+            generateTypes ns asm        
+        Logging.logf "initAndGenerate: finished"
+
+
+    // Generate all the types and log potential errors
+    do  try initAndGenerate() 
+        with e ->
+          Logging.logf "RProvider constructor failed: %O" e
+          reraise()
 
 [<TypeProviderAssembly>]
 do()