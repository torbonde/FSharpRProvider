﻿/// [omit]
module RProvider.Internal.RInit

open System
open System.IO
open Microsoft.Win32
open RDotNet
open RProvider

/// Represents R value used in initialization or information about failure
type RInitResult<'T> =
  | RInitResult of 'T
  | RInitError of string

let private isUnixOrMac () = 
    let platform = Environment.OSVersion.Platform 
    // The guide at www.mono-project.com/FAQ:_Technical says to also check for the
    // value 128, but that is only relevant to old versions of Mono without F# support
    platform = PlatformID.MacOSX || platform = PlatformID.Unix              

/// Find the R installation. First check "R_HOME" environment variable, then look 
/// at the SOFTWARE\R-core\R\InstallPath value (using HKCU or, as a second try HKLM root)
let private getRLocation () =
<<<<<<< HEAD
    let rec getRLocationFromRCoreKey (rCore:RegistryKey) =
        /// Iterates over all subkeys in "SOFTWARE\R-core". If a key with name "R"
        /// exists, then it is returned first (because that's the one where the 
        /// InstallPath should be according to the documentation).
        let keys (rCore:RegistryKey) =
            let rec loop (root:RegistryKey) = seq { 
                yield root
                for subKeyName in root.GetSubKeyNames() do
                    yield! loop <| root.OpenSubKey(subKeyName) }
            seq { let key = rCore.OpenSubKey "R" 
                  if key <> null then yield key
                  yield! loop rCore }

        let hasInstallPath (key:RegistryKey) =
            key.GetValueNames()
            |> Array.exists (fun valueName -> valueName = "InstallPath")

        match rCore |> keys |> Seq.tryFind (fun key -> key |> hasInstallPath) with
        | Some(key) -> key.GetValue("InstallPath") |> unbox<string> |> RInitResult
        | None      -> RInitError "SOFTWARE\R-core exists but no InstallPath value was found under it."
=======
    let getRLocationFromRCoreKey (rCore:RegistryKey) =
        let key = rCore.OpenSubKey "R"
        if key = null then RInitError "R was not found (SOFTWARE\R-core exists but subkey R does not)"
        else key.GetValue "InstallPath" |> unbox<string> |> RInitResult
>>>>>>> c37ed277

    let locateRfromRegistry () =
        Logging.logf "Scanning the registry"
        match Registry.LocalMachine.OpenSubKey @"SOFTWARE\R-core", Registry.CurrentUser.OpenSubKey @"SOFTWARE\R-core" with
        | null, null -> RInitError "R is not installed (Software\R-core does not exist)"
        | null, x 
        | x, _ -> getRLocationFromRCoreKey x

    let locateRfromShellR () = 
        Logging.logf "Calling 'R --print-home'"
        try
            // Run the process & read standard output
            let ps = System.Diagnostics.ProcessStartInfo
                      ( FileName = "R", Arguments = "--print-home",
                        RedirectStandardOutput = true, UseShellExecute = false)
            let p = System.Diagnostics.Process.Start(ps)
            p.WaitForExit()
            let path = p.StandardOutput.ReadToEnd()
            Logging.logf "R --print-home returned: %s" path
            RInitResult(path.Trim())
        with e -> 
            Logging.logf "Calling 'R --print-home' failed with: %A" e
            RInitError("R is not installed (running 'R --print-home' failed")

    // First, check R_HOME. If that's not set, then on Mac or Unix, we use 
    // `R --print-home` and on Windows, we look at "SOFTWARE\R-core" in registry
    Logging.logf "getRLocation"

    // On Mac and Unix we run "R --print-home" hoping that R is in PATH
    match Environment.GetEnvironmentVariable "R_HOME" with
    | null -> 
        if isUnixOrMac() then locateRfromShellR()
        else locateRfromRegistry()
    | rPath -> RInitResult rPath 

/// Find the R installation using 'getRLocation' and add the directory to the
/// current environment varibale PATH (so that later loading can find 'R.dll')
let private setupPathVariable () =
    try
      Logging.logf "setupPathVariable"
      match getRLocation() with
      | RInitError error -> RInitError error
      | RInitResult location ->
          let binPath = 
              if isUnixOrMac() then 
                  Path.Combine(location, "lib") 
              else
                  Path.Combine(location, "bin", if Environment.Is64BitProcess then "x64" else "i386")

          // Set the path
          if not ((Path.Combine(binPath, "libR.dylib") |> File.Exists) || 
                  (Path.Combine(binPath, "R.dll") |> File.Exists)) then
              RInitError (sprintf "No R engine at %s" binPath)
          else
              Logging.logf "setupPathVariable: path='%s', home='%s'" binPath location
              REngine.SetEnvironmentVariables(binPath, location)
              Logging.logf "setupPathVariable completed"
              RInitResult ()
    with e ->
      Logging.logf "setupPathVariable failed: %O" e
      reraise()

/// Global interceptor that captures R console output
let internal characterDevice = new CharacterDeviceInterceptor()

/// Lazily initialized value that, when evaluated, sets the PATH variable
/// to include the R location, or fails and returns RInitError
let initResult = Lazy<_>(fun () -> setupPathVariable())

/// Lazily initialized R engine.
let internal engine = Lazy<_>(fun () ->
    try
        Logging.logf "engine: Creating and initializing instance (sizeof<IntPtr>=%d)" IntPtr.Size 
        initResult.Force() |> ignore
        let engine = REngine.GetInstance(null, true, null, characterDevice)
        System.AppDomain.CurrentDomain.DomainUnload.Add(fun _ -> engine.Dispose()) 
        Logging.logf "engine: Created & initialized instance"
        engine
    with e -> 
        Logging.logf "engine: Creating instance failed:\r\n  %O" e
        raise(Exception("Initialization of R.NET failed", e)) )<|MERGE_RESOLUTION|>--- conflicted
+++ resolved
@@ -21,7 +21,6 @@
 /// Find the R installation. First check "R_HOME" environment variable, then look 
 /// at the SOFTWARE\R-core\R\InstallPath value (using HKCU or, as a second try HKLM root)
 let private getRLocation () =
-<<<<<<< HEAD
     let rec getRLocationFromRCoreKey (rCore:RegistryKey) =
         /// Iterates over all subkeys in "SOFTWARE\R-core". If a key with name "R"
         /// exists, then it is returned first (because that's the one where the 
@@ -41,13 +40,7 @@
 
         match rCore |> keys |> Seq.tryFind (fun key -> key |> hasInstallPath) with
         | Some(key) -> key.GetValue("InstallPath") |> unbox<string> |> RInitResult
-        | None      -> RInitError "SOFTWARE\R-core exists but no InstallPath value was found under it."
-=======
-    let getRLocationFromRCoreKey (rCore:RegistryKey) =
-        let key = rCore.OpenSubKey "R"
-        if key = null then RInitError "R was not found (SOFTWARE\R-core exists but subkey R does not)"
-        else key.GetValue "InstallPath" |> unbox<string> |> RInitResult
->>>>>>> c37ed277
+        | None      -> RInitError "R was not found (SOFTWARE\R-core exists but subkey R does not)"
 
     let locateRfromRegistry () =
         Logging.logf "Scanning the registry"
