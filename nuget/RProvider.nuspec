<?xml version="1.0" encoding="utf-8"?>
<package xmlns:xsi="http://www.w3.org/2001/XMLSchema-instance" xmlns:xsd="http://www.w3.org/2001/XMLSchema">
  <metadata xmlns="http://schemas.microsoft.com/packaging/2010/07/nuspec.xsd">
    <id>@project@</id>
    <version>@build.number@</version>
    <authors>@authors@</authors>
    <owners>@authors@</owners>
    <projectUrl>https://github.com/BlueMountainCapital/FSharpRProvider</projectUrl>
    <licenseUrl>https://github.com/BlueMountainCapital/FSharpRProvider/blob/master/LICENSE.md</licenseUrl>
    <iconUrl>https://raw.github.com/BlueMountainCapital/FSharpRProvider/master/docs/files/misc/logo.png</iconUrl>
    <summary>@summary@</summary>
    <description>@description@</description>
    <releaseNotes>@releaseNotes@</releaseNotes>
    <copyright>Copyright 2013</copyright>
    <tags>@tags@</tags>
    <language>en-US</language>
    <dependencies>
<<<<<<< HEAD
      <dependency id="R.NET" version="1.5.6" />
      <dependency id="RDotNet.FSharp" version="0.1.2.2" />
=======
      <dependency id="R.NET" version="1.5.12" />
      <dependency id="RDotNet.FSharp" version="0.1.5" />
>>>>>>> b1b59f8c
    </dependencies>    
  </metadata>
  <files>
    <file src="..\bin\RProvider.Server.exe" target="lib" />
    <file src="..\bin\RProvider.Server.pdb" target="lib" />
    <file src="..\bin\RProvider.DesignTime.dll" target="lib" />
    <file src="..\bin\RProvider.DesignTime.pdb" target="lib" />
    <file src="..\bin\RProvider.Runtime.dll" target="lib" />
    <file src="..\bin\RProvider.Runtime.pdb" target="lib" />
    <file src="..\bin\RProvider.dll" target="lib" />
    <file src="..\bin\RProvider.pdb" target="lib" />
    <file src="..\bin\RProvider.fsx" target="." />
    <file src="..\nuget\RProvider.Runtime.dll.config" target="lib" />
  </files>
</package><|MERGE_RESOLUTION|>--- conflicted
+++ resolved
@@ -15,13 +15,8 @@
     <tags>@tags@</tags>
     <language>en-US</language>
     <dependencies>
-<<<<<<< HEAD
-      <dependency id="R.NET" version="1.5.6" />
-      <dependency id="RDotNet.FSharp" version="0.1.2.2" />
-=======
       <dependency id="R.NET" version="1.5.12" />
       <dependency id="RDotNet.FSharp" version="0.1.5" />
->>>>>>> b1b59f8c
     </dependencies>    
   </metadata>
   <files>
